"""
python main.py --type processed --seed 1 --num_states 60 --save --experiment EXP --model MOD --name NAM --verbose
"""
import shutil

import os
import logging
import sys
import json
import numpy.random as nprand
import experiments as exp

from argparse import ArgumentParser, BooleanOptionalAction
from data import format_name, load


def define_arguments():
    """
    Establishes default model & training/inference parameters.

    :return: Default command-line arguments
    """
    a = ArgumentParser()
    # Experiment & Logging Arguments
    a.add_argument('--name', default='run', type=str,
                   help='Experiment name appended to files')
    a.add_argument('--seed', default=1, type=int,
                   help='Initial root seed of random for generating random seeds')
    a.add_argument('--verbose', default=False, action=BooleanOptionalAction,
                   help='Prints performance statistics to console & log and enables export of experiment figures')
    a.add_argument('--dir', default='../data/processed', type=str,
                   help='Path to data folders')
    a.add_argument('--out_dir', default='../output/', type=str,
                   help='Path to logs directory')
    a.add_argument('--save', default=False, action=BooleanOptionalAction,
                   help='Save performance statistics to a CSV in the logging directory; also saves PyTorch models')
    a.add_argument('--overwrite', default=False, action=BooleanOptionalAction,
                   help='Overwrite any files present in the current experiment folder')
    a.add_argument('--load', default=False, action=BooleanOptionalAction,
                   help='Loads pretrained PyTorch models from out_dir')

    # Model arguments
    a.add_argument('--experiment', default='classify:baseline', type=str, choices=["classify:baseline", "classify:dl",
                                                                                   "classify:ts", "classify:vit",
                                                                                   "cluster", "pso"],
                   help='Experiment to perform; assumes the model chosen is relevant for it')
    a.add_argument('--model', default='logreg', type=str,
                   help='ML baseline to obtain results on; can be \'all\' to sequentially run all baselines.')
    a.add_argument('--num_states', default=1, type=int,
                   help='Number of random states to compute model performances across')

    # Non-TS Baseline arguments
    a.add_argument('--only_acc', default=False, action=BooleanOptionalAction,
                   help='Disables the export of most figures except for ones concerned with accuracy/misclassification')
    a.add_argument('--importance', default=False, action=BooleanOptionalAction,
                   help='Export feature importance visualizations (when applicable with the selected model)')

    # PSO-PCA experiment arguments
    a.add_argument('--pso_prop', default=500, type=int,
                   help='Proportion of particles initialized compared to the possible number; the denominator of '
                        '(possible_points **2) / pso_prop')
    a.add_argument('--pso_initsize', default=100, type=int,
                   help='(approx.) Number of features to randomly initialize in a particle.')
    a.add_argument('--pso_type', default='binary', type=str, choices=["binary", "proportional"],
                   help='(approx.) Number of features to randomly initialize in a particle.')
    a.add_argument('--pso_initscheme', default='stochastic', type=str, choices=["stochastic", "deterministic"],
                   help='If stochastic, particles are initialized by probability, leading to variance between the number'
                        'of chosen timesteps. If deterministic, all particles will have pso_initsize timesteps intially.')
    a.add_argument('--pso_iters', default=20, type=int,
                   help='Number of training iterations to perform')

    # PyTorch Deep Learning arguments
    a.add_argument('--pyt_lr', default=1e-3, type=float,
                   help='Model Learning Rate')
    a.add_argument('--pyt_bs', default=6, type=int,
                   help='Batch size; smaller values preferred due to low sample count')
    a.add_argument('--pyt_epochs', default=50, type=int,
                   help='Number of training epochs')
    a.add_argument('--pyt_data_split', default=(0.667, 0.333), type=tuple,
                   help='Tuple of (train split, test split) floats. Should sum to 1.0')
    a.add_argument('--vit_subdiv_size', default=4, type=int,
                   help='Subdivision size of our droplet samples for our ViT')
    a.add_argument('--vit_dims', default=16, type=int,
                   help='Hidden dimensions of our ViT embedding')
    a.add_argument('--vit_heads', default=4, type=int,
                   help='Number of Attention Heads within our MHSA module')
    a.add_argument('--vit_blocks', default=1, type=int,
                   help='Number of transformer blocks within our ViT')

    # Data/preprocessing arguments
    a.add_argument('--type', default='processed', type=str, choices=['processed', 'raw'],
                   help='Samples contain a raw and processed csv file; this designates which one is used by our models')
    a.add_argument('--load_at', nargs="+", type=int,
                   help='Concatenates flattened droplet data at the specified time steps')
    a.add_argument('--load_ranges', nargs="+", type=str,
                   help='String-formatted ranges representing indicies of steps to use in ML baselines')
    a.add_argument('--features_at', nargs="+", type=int,
                   help='Columns for dimensionality reduction; non-indexed columns are dropped prior to training')
    a.add_argument('--features_selection', default="none", choices=["none", "pca", "umap", "top"], type=str,
                   help='Perform PCA on the raw/processed dataset')
    a.add_argument('--centre_avg', default=False, action=BooleanOptionalAction,
                   help='Average centre 3 observations; this could provide a boost in performance through dim. red.')
    a.add_argument('--normalize', default="max", choices=["max", "const", "none"], type=str,
                   help='Type of normalization to apply to droplet heights. Max normalizes according to the highest '
                        'observed droplet height, const according to a constant parameter')
    a = a.parse_args()
    return a


def preconditions(a):
    """
    Script precondition checks; produces log warnings and potentially stops execution. Ensure command-line arguments are
    within expected bounds.

    :param a: ArgParser object
    """
    if a.centre_avg and a.features_at is not None:
        raise ValueError("Simultaneous centre_avg and load_only is unsupported; please run with only one argument.")
    if a.features_at is not None and a.features_selection != "none":
        logging.warning(
            "Received arguments for features_at and features_selection; selected features will rely on the subset")
    if not a.save and not a.verbose:
        logging.warning("Saving and Verbosity are both disabled! Full results may not be available.")
    if a.save and a.num_states > 1 and any([t in a.experiment for t in ['dl', 'vit']]):
        logging.warning("Saving is enabled for multiple PyTorch models! All models will save at the cost of disk space")
    if a.save and a.overwrite:
        logging.critical(f"OVERWRITING output folder {a.name}")


# Delegate mode to correct model, using the provided arguments.
if __name__ == '__main__':
    args = define_arguments()

    out_dir = "{od}experiments/{e}/".format(od=args.out_dir, e=args.name)
    logs_name = f"{out_dir}logs_{args.name}.txt"

    if not args.load:  # directory initialization
        for d in [f"{out_dir}figs/", f"{out_dir}models/", f"{out_dir}results/"]:
            if not os.path.exists(d):
                os.makedirs(d)
            elif args.overwrite:
                shutil.rmtree(d)
                os.makedirs(d)
            else:
                raise ValueError(f"Files already exist for experiment {args.name}! "
                                 f"Please re-run under a different name or enable overwriting via --overwrite.")
        with open(f'{out_dir}args.txt', 'w') as f:
            json.dump(args.__dict__, f, indent=2)
        preconditions(args)  # check command-line arguments are valid
    else:  # Load from a provided model checkpoint
        args_dict = json.load(open(f"{out_dir}args.txt"))
        for key in args_dict.keys():
            if key != "load":  # Don't want to overwrite intended script mode
                args.__dict__[key] = args_dict[key]
    fh = logging.FileHandler(logs_name, mode="w")  # logging initialization
    fh.setFormatter(logging.Formatter('%(asctime)s - %(name)s - %(levelname)s - %(message)s'))
    logger = logging.getLogger("EXPR_LOG")
    logger.addHandler(fh)
    logger.setLevel(logging.INFO)
    logging.getLogger('matplotlib.font_manager').disabled = True
    logger.info("Starting Preprocessing...")

    # load & reformat datasets
    nprand.seed(args.seed)
    data, labels = load(args.dir, args.type,
                        centre_avg=args.centre_avg,
                        at=args.load_at,
                        ranges=args.load_ranges,
                        features=args.features_at,
                        normalize=args.normalize,
                        ts=any([True if d in args.experiment else False for d in ["ts", "dl", "vit", "pso"]])  # is TS?
                        )

    # delegate to experiment script
    logger.info(f"Delegating: {args.experiment}, {args.model}")
    if args.experiment == "classify:baseline":
        exp.classify_baselines(args, data, labels, out_dir, logger)
    elif args.experiment == "classify:ts":
        exp.classify_ts(args, data, labels, out_dir, logger)
    elif args.experiment == "cluster":
<<<<<<< HEAD
        exp.clustering(args, data, labels, out_dir)
    elif args.experiment == "pso":
        exp.pso(args, data, labels, out_dir)
=======
        exp.clustering(args, data, labels, out_dir, logger)
    elif args.experiment == "pca":
        exp.pso(args, data, labels, out_dir, logger)
>>>>>>> 1f63706d
    elif args.experiment == "classify:dl":
        exp.classify_dl(args, data, labels, out_dir, logger)
    elif args.experiment == "classify:vit":
        exp.classify_vit(args, data, labels, out_dir, logger)
    else:
        raise ValueError("Unable to delegate experiment type {exp}".format(exp=args.experiment))<|MERGE_RESOLUTION|>--- conflicted
+++ resolved
@@ -42,7 +42,7 @@
     # Model arguments
     a.add_argument('--experiment', default='classify:baseline', type=str, choices=["classify:baseline", "classify:dl",
                                                                                    "classify:ts", "classify:vit",
-                                                                                   "cluster", "pso"],
+                                                                                   "cluster", "pca"],
                    help='Experiment to perform; assumes the model chosen is relevant for it')
     a.add_argument('--model', default='logreg', type=str,
                    help='ML baseline to obtain results on; can be \'all\' to sequentially run all baselines.')
@@ -61,12 +61,10 @@
                         '(possible_points **2) / pso_prop')
     a.add_argument('--pso_initsize', default=100, type=int,
                    help='(approx.) Number of features to randomly initialize in a particle.')
-    a.add_argument('--pso_type', default='binary', type=str, choices=["binary", "proportional"],
-                   help='(approx.) Number of features to randomly initialize in a particle.')
     a.add_argument('--pso_initscheme', default='stochastic', type=str, choices=["stochastic", "deterministic"],
                    help='If stochastic, particles are initialized by probability, leading to variance between the number'
                         'of chosen timesteps. If deterministic, all particles will have pso_initsize timesteps intially.')
-    a.add_argument('--pso_iters', default=20, type=int,
+    a.add_argument('--pso_iters', default=50, type=int,
                    help='Number of training iterations to perform')
 
     # PyTorch Deep Learning arguments
@@ -168,7 +166,7 @@
                         ranges=args.load_ranges,
                         features=args.features_at,
                         normalize=args.normalize,
-                        ts=any([True if d in args.experiment else False for d in ["ts", "dl", "vit", "pso"]])  # is TS?
+                        ts=any([True if d in args.experiment else False for d in ["ts", "dl", "vit", "pca"]])  # is TS?
                         )
 
     # delegate to experiment script
@@ -178,15 +176,9 @@
     elif args.experiment == "classify:ts":
         exp.classify_ts(args, data, labels, out_dir, logger)
     elif args.experiment == "cluster":
-<<<<<<< HEAD
-        exp.clustering(args, data, labels, out_dir)
-    elif args.experiment == "pso":
-        exp.pso(args, data, labels, out_dir)
-=======
         exp.clustering(args, data, labels, out_dir, logger)
     elif args.experiment == "pca":
         exp.pso(args, data, labels, out_dir, logger)
->>>>>>> 1f63706d
     elif args.experiment == "classify:dl":
         exp.classify_dl(args, data, labels, out_dir, logger)
     elif args.experiment == "classify:vit":
